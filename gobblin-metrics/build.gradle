// (c) 2014 LinkedIn Corp. All rights reserved.
//
// Licensed under the Apache License, Version 2.0 (the "License"); you may not use
// this file except in compliance with the License. You may obtain a copy of the
// License at  http://www.apache.org/licenses/LICENSE-2.0
//
// Unless required by applicable law or agreed to in writing, software distributed
// under the License is distributed on an "AS IS" BASIS, WITHOUT WARRANTIES OR
// CONDITIONS OF ANY KIND, either express or implied.
//

apply plugin: 'java'

dependencies {
  compile externalDependency.guava
  compile externalDependency.metricsCore
  compile externalDependency.metricsGraphite
  compile externalDependency.slf4j
  compile(externalDependency.kafka){
    exclude group: "com.sun.jmx", module: "jmxri"
    exclude group: "com.sun.jdmk", module: "jmxtools"
    exclude group: "javax.jms", module: "jms"

  }
  compile externalDependency.avro
  compile externalDependency.jacksonCore
  compile externalDependency.jacksonMapper
<<<<<<< HEAD
  compile externalDependency.jodaTime
=======
  compile externalDependency.influxdbJava
>>>>>>> 05402cd2

  testCompile externalDependency.testng
  testCompile externalDependency.mockito
  testCompile(externalDependency.kafkaTest){
    exclude group: "com.sun.jmx", module: "jmxri"
    exclude group: "com.sun.jdmk", module: "jmxtools"
    exclude group: "javax.jms", module: "jms"
  }
}

task testJar(type: Jar, dependsOn: testClasses) {
    baseName = "test-${project.archivesBaseName}"
    from sourceSets.test.output
}

configurations {
    tests
}

configurations {
    compile {
        transitive = false
    }
}

artifacts {
    tests testJar
}

test {
    useTestNG () {
      excludeGroups 'ignore'
    }
    workingDir rootProject.rootDir
    testLogging.showStandardStreams = true
    maxParallelForks = 1
}

sourceSets {
  main {
    java {
      srcDir 'src/main/gen-java'
    }
  }
}

classification="library"<|MERGE_RESOLUTION|>--- conflicted
+++ resolved
@@ -25,11 +25,8 @@
   compile externalDependency.avro
   compile externalDependency.jacksonCore
   compile externalDependency.jacksonMapper
-<<<<<<< HEAD
   compile externalDependency.jodaTime
-=======
   compile externalDependency.influxdbJava
->>>>>>> 05402cd2
 
   testCompile externalDependency.testng
   testCompile externalDependency.mockito
